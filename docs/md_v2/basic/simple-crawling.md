# Simple Crawling

This guide covers the basics of web crawling with Crawl4AI. You'll learn how to set up a crawler, make your first request, and understand the response.

## Basic Usage

Set up a simple crawl using `BrowserConfig` and `CrawlerRunConfig`:

```python
import asyncio
from crawl4ai import AsyncWebCrawler
from crawl4ai.async_configs import BrowserConfig, CrawlerRunConfig

async def main():
    browser_config = BrowserConfig()  # Default browser configuration
    run_config = CrawlerRunConfig()   # Default crawl run configuration

    async with AsyncWebCrawler(config=browser_config) as crawler:
        result = await crawler.arun(
            url="https://example.com",
            config=run_config
        )
        print(result.markdown)  # Print clean markdown content

if __name__ == "__main__":
    asyncio.run(main())
```

## Understanding the Response

The `arun()` method returns a `CrawlResult` object with several useful properties. Here's a quick overview (see [CrawlResult](../api/crawl-result.md) for complete details):

```python
result = await crawler.arun(
    url="https://example.com",
    config=CrawlerRunConfig(fit_markdown=True)
)

# Different content formats
print(result.html)         # Raw HTML
print(result.cleaned_html) # Cleaned HTML
print(result.markdown)     # Markdown version
print(result.fit_markdown) # Most relevant content in markdown

# Check success status
print(result.success)      # True if crawl succeeded
print(result.status_code)  # HTTP status code (e.g., 200, 404)

# Access extracted media and links
print(result.media)        # Dictionary of found media (images, videos, audio)
print(result.links)        # Dictionary of internal and external links
```

## Adding Basic Options

Customize your crawl using `CrawlerRunConfig`:

```python
run_config = CrawlerRunConfig(
    word_count_threshold=10,        # Minimum words per content block
    exclude_external_links=True,    # Remove external links
    remove_overlay_elements=True,   # Remove popups/modals
    process_iframes=True           # Process iframe content
)

result = await crawler.arun(
    url="https://example.com",
    config=run_config
)
```

## Handling Errors

Always check if the crawl was successful:

```python
run_config = CrawlerRunConfig()
result = await crawler.arun(url="https://example.com", config=run_config)

if not result.success:
    print(f"Crawl failed: {result.error_message}")
    print(f"Status code: {result.status_code}")
```

## Logging and Debugging

Enable verbose logging in `BrowserConfig`:

```python
browser_config = BrowserConfig(verbose=True)

async with AsyncWebCrawler(config=browser_config) as crawler:
    run_config = CrawlerRunConfig()
    result = await crawler.arun(url="https://example.com", config=run_config)
```

## Complete Example

Here's a more comprehensive example demonstrating common usage patterns:

```python
import asyncio
from crawl4ai import AsyncWebCrawler
from crawl4ai.async_configs import BrowserConfig, CrawlerRunConfig, CacheMode

async def main():
    browser_config = BrowserConfig(verbose=True)
    run_config = CrawlerRunConfig(
        # Content filtering
        word_count_threshold=10,
        excluded_tags=['form', 'header'],
        exclude_external_links=True,
        
        # Content processing
        process_iframes=True,
        remove_overlay_elements=True,
        
        # Cache control
        cache_mode=CacheMode.ENABLED  # Use cache if available
    )

    async with AsyncWebCrawler(config=browser_config) as crawler:
        result = await crawler.arun(
            url="https://example.com",
<<<<<<< HEAD
            # Content filtering
            word_count_threshold=10,
            excluded_tags=['form', 'header'],
            exclude_external_links=True,
            
            # Content processing
            process_iframes=True,
            remove_overlay_elements=True,
            
            # Cache control
            cache_mode=CacheMode.ENABLED  # Use cache if available
=======
            config=run_config
>>>>>>> 553a4622
        )
        
        if result.success:
            # Print clean content
            print("Content:", result.markdown[:500])  # First 500 chars
            
            # Process images
            for image in result.media["images"]:
                print(f"Found image: {image['src']}")
            
            # Process links
            for link in result.links["internal"]:
                print(f"Internal link: {link['href']}")
                
        else:
            print(f"Crawl failed: {result.error_message}")

if __name__ == "__main__":
    asyncio.run(main())
```<|MERGE_RESOLUTION|>--- conflicted
+++ resolved
@@ -122,21 +122,7 @@
     async with AsyncWebCrawler(config=browser_config) as crawler:
         result = await crawler.arun(
             url="https://example.com",
-<<<<<<< HEAD
-            # Content filtering
-            word_count_threshold=10,
-            excluded_tags=['form', 'header'],
-            exclude_external_links=True,
-            
-            # Content processing
-            process_iframes=True,
-            remove_overlay_elements=True,
-            
-            # Cache control
-            cache_mode=CacheMode.ENABLED  # Use cache if available
-=======
             config=run_config
->>>>>>> 553a4622
         )
         
         if result.success:
